val scala212 = "2.12.12"
val scala213 = "2.13.6"
val scala3 = "3.0.0"

val scalacOptions212 = Seq("-Ypartial-unification", "-deprecation", "-target:jvm-1.8")
val scalacOptions213 = Seq("-deprecation", "-target:jvm-1.8")
def scalacOptions3(jdk: Int) = Seq("-deprecation", "-Ykind-projector", "-release", jdk.toString)

import microsites.ConfigYml
import sbt.enablePlugins
import xerial.sbt.Sonatype._

import scala.xml.{Node => XmlNode, NodeSeq => XmlNodeSeq, _}
import scala.xml.transform.{RewriteRule, RuleTransformer}

dynverSonatypeSnapshots in ThisBuild := true

def commonSettings(jdk: Int) = Seq(
  organization := "io.github.vigoo",
  scalaVersion := scala213,
  crossScalaVersions := List(scala212, scala213, scala3),
  libraryDependencies ++= 
     (CrossVersion.partialVersion(scalaVersion.value) match {
    case Some((3, _)) => Seq.empty
    case _ => Seq(
        compilerPlugin("org.typelevel" % "kind-projector" % "0.13.0" cross CrossVersion.full),
      )
  }),
  libraryDependencies ++= Seq(
    "org.scala-lang.modules" %% "scala-collection-compat" % "2.4.4"
  ),

  coverageEnabled in(Test, compile) := true,
  coverageEnabled in(Compile, compile) := false,

  scalacOptions ++= (CrossVersion.partialVersion(scalaVersion.value) match {
    case Some((2, 12)) => scalacOptions212
    case Some((2, 13)) => scalacOptions213
    case Some((3, _)) => scalacOptions3(jdk)
    case _ => Nil
  }),

  // Publishing

  publishMavenStyle := true,

  licenses := Seq("APL2" -> url("http://www.apache.org/licenses/LICENSE-2.0.txt")),

  sonatypeProjectHosting := Some(GitHubHosting("vigoo", "prox", "daniel.vigovszky@gmail.com")),

  developers := List(
    Developer(id = "vigoo", name = "Daniel Vigovszky", email = "daniel.vigovszky@gmail.com", url = url("https://vigoo.github.io"))
  ),

  credentials ++=
    (for {
      username <- Option(System.getenv().get("SONATYPE_USERNAME"))
      password <- Option(System.getenv().get("SONATYPE_PASSWORD"))
    } yield
      Credentials(
        "Sonatype Nexus Repository Manager",
        "oss.sonatype.org",
        username,
        password)).toSeq
)

lazy val prox = project.in(file("."))
  .settings(
    name := "prox",
    organization := "io.github.vigoo",
    skip in publish := true
  )
  .aggregate(proxCore, proxFS2, proxFS23, proxZStream, proxJava9)

lazy val proxCore = Project("prox-core", file("prox-core")).settings(commonSettings(8))

lazy val proxFS2 = Project("prox-fs2", file("prox-fs2")).settings(commonSettings(8)).settings(
  libraryDependencies ++= Seq(
    "org.typelevel" %% "cats-effect" % "2.5.1",
    "co.fs2" %% "fs2-core" % "2.5.6",
    "co.fs2" %% "fs2-io" % "2.5.6",

    "dev.zio" %% "zio" % "1.0.8" % "test",
    "dev.zio" %% "zio-test" % "1.0.8" % "test",
    "dev.zio" %% "zio-test-sbt" % "1.0.8" % "test",
    "dev.zio" %% "zio-interop-cats" % "2.5.1.0" % "test",
  ),
  testFrameworks += new TestFramework("zio.test.sbt.ZTestFramework"),
).dependsOn(proxCore)

<<<<<<< HEAD
lazy val proxZStream = Project("prox-zstream", file("prox-zstream")).settings(commonSettings(8)).settings(
=======
lazy val proxFS23 = Project("prox-fs2-3", file("prox-fs2-3")).settings(commonSettings).settings(
  libraryDependencies ++= Seq(
    "co.fs2" %% "fs2-core" % "3.0.3",
    "co.fs2" %% "fs2-io" % "3.0.3",

    "dev.zio" %% "zio" % "1.0.7" % "test",
    "dev.zio" %% "zio-test" % "1.0.7" % "test",
    "dev.zio" %% "zio-test-sbt" % "1.0.7" % "test",
    "dev.zio" %% "zio-interop-cats" % "3.0.2.0" % "test",
  ),
  testFrameworks += new TestFramework("zio.test.sbt.ZTestFramework"),
).dependsOn(proxCore)

lazy val proxZStream = Project("prox-zstream", file("prox-zstream")).settings(commonSettings).settings(
>>>>>>> 520bb0ab
  libraryDependencies ++= Seq(
    "dev.zio" %% "zio" % "1.0.8",
    "dev.zio" %% "zio-streams" % "1.0.8",
    "dev.zio" %% "zio-prelude" % "1.0.0-RC5",

    "dev.zio" %% "zio-test" % "1.0.8" % "test",
    "dev.zio" %% "zio-test-sbt" % "1.0.8" % "test",
  ),
  testFrameworks += new TestFramework("zio.test.sbt.ZTestFramework"),
).dependsOn(proxCore)

lazy val proxJava9 = Project("prox-java9", file("prox-java9")).settings(commonSettings(9)).dependsOn(proxCore)


lazy val docs = project
  .enablePlugins(GhpagesPlugin, SiteScaladocPlugin, ScalaUnidocPlugin, MicrositesPlugin)
  .settings(
    addCompilerPlugin("org.typelevel" %% s"kind-projector" % "0.13.0" cross CrossVersion.full),
    publishArtifact := false,
    skip in publish := true,
    scalaVersion := scala213,
    name := "prox",
    description := "A Scala library for working with system processes",
    git.remoteRepo := "git@github.com:vigoo/prox.git",
    siteSubdirName in ScalaUnidoc := "api",
    addMappingsToSiteDir(mappings in (ScalaUnidoc, packageDoc), siteSubdirName in ScalaUnidoc),
    micrositeUrl := "https://vigoo.github.io",
    micrositeBaseUrl := "/prox",
    micrositeHomepage := "https://vigoo.github.io/prox/",
    micrositeDocumentationUrl := "/prox/docs",
    micrositeAuthor := "Daniel Vigovszky",
    micrositeTwitterCreator := "@dvigovszky",
    micrositeGithubOwner := "vigoo",
    micrositeGithubRepo := "prox",
    micrositeGitterChannel := false,
    micrositeDataDirectory := baseDirectory.value / "src/microsite/data",
    micrositeStaticDirectory := baseDirectory.value / "src/microsite/static",
    micrositeImgDirectory := baseDirectory.value / "src/microsite/img",
    micrositeCssDirectory := baseDirectory.value / "src/microsite/styles",
    micrositeSassDirectory := baseDirectory.value / "src/microsite/partials",
    micrositeJsDirectory := baseDirectory.value / "src/microsite/scripts",
    micrositeTheme := "light",
    micrositeHighlightLanguages ++= Seq("scala", "sbt"),
    micrositeConfigYaml := ConfigYml(
      yamlCustomProperties = Map(
        "url" -> "https://vigoo.github.io",
        "plugins" -> List("jemoji", "jekyll-sitemap")
      )
    ),
    micrositeAnalyticsToken := "UA-56320875-3",
    includeFilter in makeSite := "*.html" | "*.css" | "*.png" | "*.jpg" | "*.gif" | "*.js" | "*.swf" | "*.txt" | "*.xml" | "*.svg",
    // Temporary fix to avoid including mdoc in the published POM

    // skip dependency elements with a scope
    pomPostProcess := { (node: XmlNode) =>
      new RuleTransformer(new RewriteRule {
        override def transform(node: XmlNode): XmlNodeSeq = node match {
          case e: Elem if e.label == "dependency" && e.child.exists(child => child.label == "artifactId" && child.text.startsWith("mdoc_")) =>
            val organization = e.child.filter(_.label == "groupId").flatMap(_.text).mkString
            val artifact = e.child.filter(_.label == "artifactId").flatMap(_.text).mkString
            val version = e.child.filter(_.label == "version").flatMap(_.text).mkString
            Comment(s"dependency $organization#$artifact;$version has been omitted")
          case _ => node
        }
      }).transform(node).head
    }
  ).dependsOn(proxCore, proxFS2/* todo , proxFS23 */, proxZStream, proxJava9)<|MERGE_RESOLUTION|>--- conflicted
+++ resolved
@@ -88,10 +88,7 @@
   testFrameworks += new TestFramework("zio.test.sbt.ZTestFramework"),
 ).dependsOn(proxCore)
 
-<<<<<<< HEAD
-lazy val proxZStream = Project("prox-zstream", file("prox-zstream")).settings(commonSettings(8)).settings(
-=======
-lazy val proxFS23 = Project("prox-fs2-3", file("prox-fs2-3")).settings(commonSettings).settings(
+lazy val proxFS23 = Project("prox-fs2-3", file("prox-fs2-3")).settings(commonSettings(8)).settings(
   libraryDependencies ++= Seq(
     "co.fs2" %% "fs2-core" % "3.0.3",
     "co.fs2" %% "fs2-io" % "3.0.3",
@@ -104,8 +101,7 @@
   testFrameworks += new TestFramework("zio.test.sbt.ZTestFramework"),
 ).dependsOn(proxCore)
 
-lazy val proxZStream = Project("prox-zstream", file("prox-zstream")).settings(commonSettings).settings(
->>>>>>> 520bb0ab
+lazy val proxZStream = Project("prox-zstream", file("prox-zstream")).settings(commonSettings(8)).settings(
   libraryDependencies ++= Seq(
     "dev.zio" %% "zio" % "1.0.8",
     "dev.zio" %% "zio-streams" % "1.0.8",
