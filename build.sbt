--- conflicted
+++ resolved
@@ -6,15 +6,9 @@
 scalaVersion := "2.12.7"
 
 libraryDependencies ++= Seq(
-<<<<<<< HEAD
-  "org.typelevel" %% "cats-effect" % "1.0.0",
+  "org.typelevel" %% "cats-effect" % "1.2.0",
   "co.fs2" %% "fs2-core" % "1.0.2",
   "co.fs2" %% "fs2-io" % "1.0.2",
-=======
-  "org.typelevel" %% "cats-effect" % "1.2.0",
-  "co.fs2" %% "fs2-core" % "1.0.0",
-  "co.fs2" %% "fs2-io" % "1.0.0",
->>>>>>> c02065fa
   "com.chuusai" %% "shapeless" % "2.3.3",
 
   "org.specs2" %% "specs2-core" % "4.3.4" % "test"
